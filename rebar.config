--- conflicted
+++ resolved
@@ -3,16 +3,9 @@
 {cover_enabled, true}.
 {edoc_opts, [{preprocess, true}]}.
 
-<<<<<<< HEAD
 {deps,
- [{mochiweb, "1.5.1*",
-   {git, "git://github.com/basho/mochiweb", {tag, "1.5.1p3"}}},
-  {meck, "0.7.2",
-   {git, "git://github.com/eproxus/meck.git", {tag, "0.7.2"}}}
- ]}.
-=======
-{deps, [
-        {mochiweb, "1.5.1*", {git, "git://github.com/basho/mochiweb",
-                            {branch, "1.5"}}}
-        ]}.
->>>>>>> 6a589982
+ [{mochiweb, "1.5.1*", {git, "git://github.com/basho/mochiweb",
+                        {branch, "1.5"}}},
+  {meck, "0.7.2", {git, "git://github.com/eproxus/meck.git",
+                   {tag, "0.7.2"}}}
+ ]}.